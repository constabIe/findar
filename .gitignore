# Byte-compiled / optimized / DLL files
__pycache__/
*.py[codz]
*$py.class

# C extensions
*.so

# Distribution / packaging
.Python
build/
develop-eggs/
dist/
downloads/
eggs/
.eggs/
lib/
lib64/
parts/
sdist/
var/
wheels/
share/python-wheels/
*.egg-info/
.installed.cfg
*.egg
MANIFEST

# PyInstaller
#   Usually these files are written by a python script from a template
#   before PyInstaller builds the exe, so as to inject date/other infos into it.
*.manifest
*.spec

# Installer logs
pip-log.txt
pip-delete-this-directory.txt

# Unit test / coverage reports
htmlcov/
.tox/
.nox/
.coverage
.coverage.*
.cache
nosetests.xml
coverage.xml
*.cover
*.py.cover
.hypothesis/
.pytest_cache/
cover/

# Translations
*.mo
*.pot

# Django stuff:
*.log
local_settings.py
db.sqlite3
db.sqlite3-journal

# Flask stuff:
instance/
.webassets-cache

# Scrapy stuff:
.scrapy

# Sphinx documentation
docs/_build/

# PyBuilder
.pybuilder/
target/

# Jupyter Notebook
.ipynb_checkpoints

# IPython
profile_default/
ipython_config.py

# pyenv
#   For a library or package, you might want to ignore these files since the code is
#   intended to run in multiple environments; otherwise, check them in:
# .python-version

# pipenv
#   According to pypa/pipenv#598, it is recommended to include Pipfile.lock in version control.
#   However, in case of collaboration, if having platform-specific dependencies or dependencies
#   having no cross-platform support, pipenv may install dependencies that don't work, or not
#   install all needed dependencies.
# Pipfile.lock

# UV
#   Similar to Pipfile.lock, it is generally recommended to include uv.lock in version control.
#   This is especially recommended for binary packages to ensure reproducibility, and is more
#   commonly ignored for libraries.
# uv.lock

# poetry
#   Similar to Pipfile.lock, it is generally recommended to include poetry.lock in version control.
#   This is especially recommended for binary packages to ensure reproducibility, and is more
#   commonly ignored for libraries.
#   https://python-poetry.org/docs/basic-usage/#commit-your-poetrylock-file-to-version-control
# poetry.lock
# poetry.toml

# pdm
#   Similar to Pipfile.lock, it is generally recommended to include pdm.lock in version control.
#   pdm recommends including project-wide configuration in pdm.toml, but excluding .pdm-python.
#   https://pdm-project.org/en/latest/usage/project/#working-with-version-control
# pdm.lock
# pdm.toml
.pdm-python
.pdm-build/

# pixi
#   Similar to Pipfile.lock, it is generally recommended to include pixi.lock in version control.
# pixi.lock
#   Pixi creates a virtual environment in the .pixi directory, just like venv module creates one
#   in the .venv directory. It is recommended not to include this directory in version control.
.pixi

# PEP 582; used by e.g. github.com/David-OConnor/pyflow and github.com/pdm-project/pdm
__pypackages__/

# Celery stuff
celerybeat-schedule
celerybeat.pid

# Redis
*.rdb
*.aof
*.pid

# RabbitMQ
mnesia/
rabbitmq/
rabbitmq-data/

# ActiveMQ
activemq-data/

# SageMath parsed files
*.sage.py

# Environments
.env
.envrc
.venv
env/
venv/
ENV/
env.bak/
venv.bak/

# Spyder project settings
.spyderproject
.spyproject

# Rope project settings
.ropeproject

# mkdocs documentation
/site

# mypy
.mypy_cache/
.dmypy.json
dmypy.json

# Pyre type checker
.pyre/

# pytype static type analyzer
.pytype/

# Cython debug symbols
cython_debug/

# PyCharm
#   JetBrains specific template is maintained in a separate JetBrains.gitignore that can
#   be found at https://github.com/github/gitignore/blob/main/Global/JetBrains.gitignore
#   and can be added to the global gitignore or merged into this file.  For a more nuclear
#   option (not recommended) you can uncomment the following to ignore the entire idea folder.
# .idea/

# Abstra
#   Abstra is an AI-powered process automation framework.
#   Ignore directories containing user credentials, local state, and settings.
#   Learn more at https://abstra.io/docs
.abstra/

# Visual Studio Code
#   Visual Studio Code specific template is maintained in a separate VisualStudioCode.gitignore
#   that can be found at https://github.com/github/gitignore/blob/main/Global/VisualStudioCode.gitignore
#   and can be added to the global gitignore or merged into this file. However, if you prefer,
#   you could uncomment the following to ignore the entire vscode folder
# .vscode/

# Ruff stuff:
.ruff_cache/

# PyPI configuration file
.pypirc

# Marimo
marimo/_static/
marimo/_lsp/
__marimo__/

# Streamlit
.streamlit/secrets.toml


# -------------------------------------
.DS_Store

.vscode
.idea

#github
.github/instructions

#logs
logs/

#Bruno
Findar/
#bruno
findar_API

node_modules

<<<<<<< HEAD
.local/*
#chore
.dockerignore
tests/
.env.bak
=======
.localfiles
>>>>>>> 910f8343
<|MERGE_RESOLUTION|>--- conflicted
+++ resolved
@@ -235,12 +235,4 @@
 
 node_modules
 
-<<<<<<< HEAD
-.local/*
-#chore
-.dockerignore
-tests/
-.env.bak
-=======
-.localfiles
->>>>>>> 910f8343
+.localfiles