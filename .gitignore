--- conflicted
+++ resolved
@@ -230,10 +230,8 @@
 #logs
 logs/
 
-<<<<<<< HEAD
-#bruno
-findar_API
-=======
 #Bruno
 Findar/
->>>>>>> f2a7c7d9
+
+#bruno
+findar_API