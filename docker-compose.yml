--- conflicted
+++ resolved
@@ -22,15 +22,11 @@
       - APP_PORT=${APP_PORT}
     ports:
       - "${APP_PORT}:${APP_PORT}"
-    networks:
-      - postgres
-    restart: unless-stopped
     depends_on:
       postgres:
         condition: service_healthy
       redis:
         condition: service_started
-<<<<<<< HEAD
     networks:
       - postgres
       - monitoring
@@ -67,7 +63,6 @@
     networks:
       - postgres
       - monitoring
-=======
 
   frontend:
     container_name: frontend
@@ -75,7 +70,6 @@
       context: ./src/static/admiral
     ports:
       - "8080:80" # локально открываем http://localhost:8080
->>>>>>> 847b7726
     restart: unless-stopped
 
   postgres:
