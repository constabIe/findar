--- conflicted
+++ resolved
@@ -1,19 +1,4 @@
 services:
-<<<<<<< HEAD
-  cadvisor:
-    image: gcr.io/cadvisor/cadvisor:latest
-    container_name: cadvisor
-    volumes:
-      - /:/rootfs:ro
-      - /var/run:/var/run:rw
-      - /sys:/sys:ro
-      - /var/lib/docker/:/var/lib/docker:ro
-      - /dev/disk/:/dev/disk:ro
-    ports:
-      - "${CADVISOR_PORT}:${CADVISOR_PORT}"
-    networks:
-      - monitoring
-=======
   app:
     build: .
     container_name: app
@@ -32,7 +17,6 @@
         condition: service_started
     networks:
       - postgres
->>>>>>> 84d4f361
     restart: unless-stopped
 
   postgres:
@@ -66,8 +50,6 @@
         limits:
           cpus: "1"
           memory: 10G
-<<<<<<< HEAD
-=======
 
   cadvisor:
     image: gcr.io/cadvisor/cadvisor:latest
@@ -83,7 +65,6 @@
     networks:
       - monitoring
     restart: unless-stopped
->>>>>>> 84d4f361
 
   pgadmin:
     image: dpage/pgadmin4:9.9
@@ -112,11 +93,7 @@
       - ./docker/redis.conf:/usr/local/etc/redis/redis.conf
       - redis_data:/data
     command: >
-<<<<<<< HEAD
-      redis-server /usr/local/etc/redis/redis.conf --requirepass ${REDIS_PASSWORD}
-=======
       redis-server /usr/local/etc/redis/redis.conf
->>>>>>> 84d4f361
     ports:
       - "${REDIS_PORT}:${REDIS_PORT}"
     healthcheck:
@@ -135,11 +112,8 @@
     restart: unless-stopped
     tty: true
     stdin_open: true
-<<<<<<< HEAD
-=======
-    networks:
-      - postgres
->>>>>>> 84d4f361
+    networks:
+      - postgres
 
   node-exporter:
     image: prom/node-exporter:latest
@@ -196,7 +170,6 @@
     networks:
       - monitoring
       - postgres
-<<<<<<< HEAD
     restart: unless-stopped
 
   loki:
@@ -210,21 +183,6 @@
       - "${LOKI_PORT}:${LOKI_PORT}"
     restart: unless-stopped
 
-=======
-    restart: unless-stopped
-
-  loki:
-    image: grafana/loki:latest
-    container_name: loki
-    volumes:
-      - ./docker/loki-config.yaml:/etc/loki/loki-config.yaml
-      - loki_data:/loki
-    command: -config.file=/etc/loki/loki-config.yaml
-    ports:
-      - "${LOKI_PORT}:${LOKI_PORT}"
-    restart: unless-stopped
-
->>>>>>> 84d4f361
   promtail:
     image: grafana/promtail:latest
     container_name: promtail
@@ -257,10 +215,7 @@
   grafana_data:
   redis_data:
   loki_data:
-<<<<<<< HEAD
-=======
   uv_cache:
->>>>>>> 84d4f361
 
 networks:
   postgres:
