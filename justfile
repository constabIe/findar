--- conflicted
+++ resolved
@@ -1,41 +1,4 @@
 #!/usr/bin/env just --justfile
-<<<<<<< HEAD
-
-# default recipe to display help information
-default:
-  @just --list
-
-# Initialize environment variables
-env: 
-  cp .example.secrets.toml .secrets.toml
-  cp docker/.env.example .env
-  
-# Apply migrations
-migrate: env
-  uv run alembic upgrade head
-
-# Start application
-run: env 
-  uv sync
-  uv run -m src.api
-
-# docker compose build 
-build *args: env
-  docker compose build {{args}}
-
-# docker compose up
-up *args: env
-  docker compose up {{args}} -d
-
-# docker compose restart
-restart *args: env
-  docker compose restart {{args}}
-
-# docker compose down
-down *args:
-  docker compose down {{args}}
-
-=======
 
 # default recipe to display help information
 default:
@@ -71,7 +34,6 @@
 down *args:
   docker compose down {{args}}
 
->>>>>>> 84d4f361
 # docker compose kill
 kill *args:
   docker compose kill {{args}}
@@ -79,13 +41,8 @@
 # docker ps
 ps:
   docker ps
-<<<<<<< HEAD
-  
-# Confirm auto lint action  
-=======
 
 # Confirm auto lint action
->>>>>>> 84d4f361
 confirm-lint:
   git add .
   git commit -m "chore: linting"
