--- conflicted
+++ resolved
@@ -39,7 +39,6 @@
   getIdentity: () => {
     const url = `${apiUrl}/auth/get-identity`
 
-<<<<<<< HEAD
         return _.get(url)()
             .catch(() => {
                 storage.remove(tokenStorageKey)
@@ -53,17 +52,6 @@
                 }
             })
     },
-=======
-    return _.get(url)()
-      .catch(() => {
-        storage.remove(tokenStorageKey)
-        return Promise.reject(new Error("Your session has expired. Please login again."))
-      })
-      .then(({ user }) => {
-        return { ...user, fullName: user.name }
-      })
-  }
->>>>>>> 3d9e0192
 })
 
 export default authProvider