<<<<<<< HEAD
import React, { useEffect, useState } from 'react'
import { Admin, createRoutesFrom } from '@devfamily/admiral'
import menu from './config/menu'
import dataProvider from './config/dataProvider'
import authProvider from './config/authProvider'
import '@devfamily/admiral/style.css'
import themeLight from './config/theme/themeLight'
import themeDark from './config/theme/themeDark'
import Login from '../pages/login'
import SignUp from '../pages/signup'
=======
import React from "react"
import { Admin, createRoutesFrom } from "@devfamily/admiral"
import menu from "./config/menu"
import dataProvider from "./config/dataProvider"
import authProvider from "./config/authProvider"
import "@devfamily/admiral/style.css"
// import themeLight from './config/theme/themeLight'
// import themeDark from './config/theme/themeDark'
>>>>>>> 3d9e0192

const apiUrl = import.meta.env.VITE_API_URL || "/api"
const Routes = createRoutesFrom(import.meta.globEager("../pages/**/*"))

function App() {
<<<<<<< HEAD
    const [currentPath, setCurrentPath] = useState(window.location.pathname)

    useEffect(() => {
        const handleLocationChange = () => {
            setCurrentPath(window.location.pathname)
        }

        window.addEventListener('popstate', handleLocationChange)
        return () => window.removeEventListener('popstate', handleLocationChange)
    }, [])

    // Render auth pages without Admin layout
    if (currentPath === '/login') {
        return <Login />
    }

    if (currentPath === '/signup') {
        return <SignUp />
    }

    return (
        <Admin
            dataProvider={dataProvider(apiUrl)}
            // authProvider={authProvider(apiUrl)}
            menu={menu}
            themePresets={{ light: themeLight, dark: themeDark }}
        >
            <Routes />
        </Admin>
    )
=======
  return (
    <Admin
      dataProvider={dataProvider(apiUrl)}
      authProvider={authProvider(apiUrl)}
      menu={menu}
      // themePresets={{ light: themeLight, dark: themeDark }}
    >
      <Routes />
    </Admin>
  )
>>>>>>> 3d9e0192
}

export default App<|MERGE_RESOLUTION|>--- conflicted
+++ resolved
@@ -1,4 +1,3 @@
-<<<<<<< HEAD
 import React, { useEffect, useState } from 'react'
 import { Admin, createRoutesFrom } from '@devfamily/admiral'
 import menu from './config/menu'
@@ -9,22 +8,11 @@
 import themeDark from './config/theme/themeDark'
 import Login from '../pages/login'
 import SignUp from '../pages/signup'
-=======
-import React from "react"
-import { Admin, createRoutesFrom } from "@devfamily/admiral"
-import menu from "./config/menu"
-import dataProvider from "./config/dataProvider"
-import authProvider from "./config/authProvider"
-import "@devfamily/admiral/style.css"
-// import themeLight from './config/theme/themeLight'
-// import themeDark from './config/theme/themeDark'
->>>>>>> 3d9e0192
 
 const apiUrl = import.meta.env.VITE_API_URL || "/api"
 const Routes = createRoutesFrom(import.meta.globEager("../pages/**/*"))
 
 function App() {
-<<<<<<< HEAD
     const [currentPath, setCurrentPath] = useState(window.location.pathname)
 
     useEffect(() => {
@@ -55,18 +43,6 @@
             <Routes />
         </Admin>
     )
-=======
-  return (
-    <Admin
-      dataProvider={dataProvider(apiUrl)}
-      authProvider={authProvider(apiUrl)}
-      menu={menu}
-      // themePresets={{ light: themeLight, dark: themeDark }}
-    >
-      <Routes />
-    </Admin>
-  )
->>>>>>> 3d9e0192
 }
 
 export default App