"""
FastAPI application factory.

Creates and configures the FastAPI application instance with all routers,
middleware, and exception handlers.
"""

from fastapi import FastAPI
from fastapi.middleware.cors import CORSMiddleware
from fastapi.responses import JSONResponse
from prometheus_client import make_asgi_app

from src.storage.dependencies import get_db_session


def create_app() -> FastAPI:
    """Create and configure FastAPI application."""
    app = FastAPI(
        title="Findar",
        description="Fraud Detection Service - Transaction analysis and suspicious activity detection",
        version="0.1.0",
        docs_url="/docs",
        redoc_url="/redoc",
    )

    # CORS middleware
    app.add_middleware(
        CORSMiddleware,
        allow_origins=["*"],
        allow_credentials=True,
        allow_methods=["*"],
        allow_headers=["*"],
    )

    # Health check endpoint
    @app.get("/health", tags=["Health"])
    async def health_check(get_db_session=get_db_session):
        """Health check endpoint for monitoring and load balancers."""
        return JSONResponse(
            content={
                "status": "ok",
                "service": "findar",
                "version": "0.1.0",
            }
        )

    @app.get("/", tags=["Root"])
    async def root():
        """Root endpoint with API information."""
        return JSONResponse(
            content={
                "service": "Findar - Fraud Detection Service",
                "version": "0.1.0",
                "docs": "/docs",
                "health": "/health",
            }
        )

    # Register API routers
    from src.modules.rule_engine.routes import router as rule_engine_router

    app.include_router(rule_engine_router, prefix="/api/v1", tags=["Rule Engine"])

    # TODO: Register additional API routers as they are implemented
    # from src.api.routes import transactions, statistics
    # app.include_router(transactions.router, prefix="/api/v1", tags=["Transactions"])
    # Register API routers
    from src.modules.transactions import routes

    app.include_router(routes.router, prefix="/api/v1", tags=["Transactions"])

<<<<<<< HEAD
    # Register notifications router
    from src.modules.notifications.routes import router as notifications_router

    app.include_router(notifications_router, prefix="/api/v1", tags=["Notifications"])
=======
    # Register reporting router
    from src.modules.reporting.routes import router as reporting_router

    app.include_router(reporting_router, prefix="/api/v1", tags=["Reporting"])

    # Mount Prometheus metrics endpoint
    metrics_app = make_asgi_app()
    app.mount("/metrics", metrics_app)
>>>>>>> 84d4f361

    # TODO: Register additional routers
    # from src.api.routes import rules, statistics
    # app.include_router(rules.router, prefix="/api/v1", tags=["Rules"])
    # app.include_router(statistics.router, prefix="/api/v1", tags=["Statistics"])

    return app


# Create app instance
app = create_app()<|MERGE_RESOLUTION|>--- conflicted
+++ resolved
@@ -69,12 +69,6 @@
 
     app.include_router(routes.router, prefix="/api/v1", tags=["Transactions"])
 
-<<<<<<< HEAD
-    # Register notifications router
-    from src.modules.notifications.routes import router as notifications_router
-
-    app.include_router(notifications_router, prefix="/api/v1", tags=["Notifications"])
-=======
     # Register reporting router
     from src.modules.reporting.routes import router as reporting_router
 
@@ -83,7 +77,6 @@
     # Mount Prometheus metrics endpoint
     metrics_app = make_asgi_app()
     app.mount("/metrics", metrics_app)
->>>>>>> 84d4f361
 
     # TODO: Register additional routers
     # from src.api.routes import rules, statistics
