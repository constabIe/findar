"""
Centralized logging system using Loguru with Loki compatibility.

This module provides structured JSON logging with flexible parameter injection,
correlation tracking, and performance monitoring for the fraud detection system.
"""

import json
import sys
import time
from contextvars import ContextVar
from functools import wraps
from typing import Optional

from loguru import logger as loguru_logger

# Context variables for correlation tracking
correlation_id_var: ContextVar[Optional[str]] = ContextVar(
    "correlation_id", default=None
)
request_id_var: ContextVar[Optional[str]] = ContextVar("request_id", default=None)
user_id_var: ContextVar[Optional[str]] = ContextVar("user_id", default=None)

# Global configuration flag
_logging_configured = False


def configure_logging(
    log_level: str = "INFO",
    json_format: bool = True,
    enable_console: bool = True,
    enable_file: bool = True,
    file_path: str = "logs/findar.log",
    file_rotation: str = "100 MB",
    file_retention: str = "30 days",
) -> None:
    """
    Configure Loguru logging with structured JSON output for Loki.

    Args:
        log_level: Minimum log level (DEBUG, INFO, WARNING, ERROR, CRITICAL)
        json_format: Whether to use JSON formatting (required for Loki)
        enable_console: Enable console output (stdout)
        enable_file: Enable file output
        file_path: Path to log file
        file_rotation: File rotation policy
        file_retention: File retention policy
    """
    global _logging_configured

    if _logging_configured:
        return

    # Remove default handler
    loguru_logger.remove()

    # JSON formatter for structured logging
    def json_formatter(record) -> str:
        """Custom JSON formatter for Loki compatibility."""
<<<<<<< HEAD
        try:
            # Base log entry
            log_entry = {
                "timestamp": record["time"].isoformat() if "time" in record else None,
                "level": record["level"].name if "level" in record else "UNKNOWN",
                "message": record["message"] if "message" in record else "",
                "module": record["name"] if "name" in record else "",
                "function": record["function"] if "function" in record else "",
                "line": record["line"] if "line" in record else 0,
                "process_id": record["process"].id if "process" in record else None,
                "thread_id": record["thread"].id if "thread" in record else None,
            }
            
            # Add context variables if available
            if correlation_id_var.get():
                log_entry["correlation_id"] = correlation_id_var.get()
            if request_id_var.get():
                log_entry["request_id"] = request_id_var.get()
            if user_id_var.get():
                log_entry["user_id"] = user_id_var.get()
            
            # Add extra fields from record
            if "extra" in record and record["extra"]:
                for key, value in record["extra"].items():
                    if key not in log_entry:  # Don't override base fields
                        log_entry[key] = value
            
            # Add exception info if present
            if record.get("exception"):
                log_entry["exception"] = {
                    "type": record["exception"].type.__name__ if record["exception"].type else None,
                    "value": str(record["exception"].value) if record["exception"].value else None,
                }
            
            return json.dumps(log_entry, ensure_ascii=False, default=str)
        except Exception as e:
            # Fallback formatting if JSON fails
            return json.dumps({"error": "Failed to format log", "message": str(e)}, ensure_ascii=False)
    
    # Simple text formatter for development
    def text_formatter(record) -> str:
        """Simple text formatter for console output."""
        try:
            timestamp = record["time"].strftime("%Y-%m-%d %H:%M:%S") if "time" in record else "UNKNOWN"
            level = record["level"].name if "level" in record else "UNKNOWN"
            module = record["name"] if "name" in record else "UNKNOWN"
            message = record["message"] if "message" in record else ""
            
            # Add correlation ID if available
            correlation = f" [{correlation_id_var.get()}]" if correlation_id_var.get() else ""
            
            # Add extra fields
            extra_str = ""
            if "extra" in record and record["extra"]:
                extra_items = []
                for key, value in record["extra"].items():
                    if key not in ["correlation_id", "request_id", "user_id"]:  # Skip context vars
                        extra_items.append(f"{key}={value}")
                if extra_items:
                    extra_str = f" | {', '.join(extra_items)}"
            
            return f"{timestamp} | {level:8} | {module:20} | {message}{correlation}{extra_str}\n"
        except Exception as e:
            return f"ERROR formatting log: {str(e)}\n"
    
=======
        # Base log entry
        log_entry = {
            "timestamp": record["time"].isoformat(),
            "level": record["level"].name,
            "message": record["message"],
            "module": record["name"],
            "function": record["function"],
            "line": record["line"],
            "process_id": record["process"].id,
            "thread_id": record["thread"].id,
        }

        # Add context variables if available
        if correlation_id_var.get():
            log_entry["correlation_id"] = correlation_id_var.get()
        if request_id_var.get():
            log_entry["request_id"] = request_id_var.get()
        if user_id_var.get():
            log_entry["user_id"] = user_id_var.get()

        # Add extra fields from record
        if record.get("extra"):
            log_entry.update(record["extra"])

        # Add exception info if present
        if record.get("exception"):
            log_entry["exception"] = {
                "type": record["exception"].type.__name__
                if record["exception"].type
                else None,
                "value": str(record["exception"].value)
                if record["exception"].value
                else None,
                "traceback": record["exception"].traceback
                if record["exception"].traceback
                else None,
            }

        return json.dumps(log_entry, ensure_ascii=False)

    # Simple text formatter for development
    def text_formatter(record) -> str:
        """Simple text formatter for console output."""
        timestamp = record["time"].strftime("%Y-%m-%d %H:%M:%S")
        level = record["level"].name
        module = record["name"]
        message = record["message"]

        # Add correlation ID if available
        correlation = (
            f" [{correlation_id_var.get()}]" if correlation_id_var.get() else ""
        )

        # Add extra fields
        extra_str = ""
        if record.get("extra"):
            extra_items = []
            for key, value in record["extra"].items():
                if key not in [
                    "correlation_id",
                    "request_id",
                    "user_id",
                ]:  # Skip context vars
                    extra_items.append(f"{key}={value}")
            if extra_items:
                extra_str = f" | {', '.join(extra_items)}"

        return f"{timestamp} | {level:8} | {module:20} | {message}{correlation}{extra_str}\n"

>>>>>>> ff3e5e6a
    # Configure console handler
    if enable_console:
        formatter = json_formatter if json_format else text_formatter
        loguru_logger.add(
            sys.stdout,
            level=log_level,
            format=formatter,
            colorize=not json_format,
            backtrace=True,
            diagnose=True,
        )

    # Configure file handler
    if enable_file:
        loguru_logger.add(
            file_path,
            level=log_level,
            format=json_formatter,
            rotation=file_rotation,
            retention=file_retention,
            compression="gz",
            backtrace=True,
            diagnose=True,
        )

    _logging_configured = True


class LoggerAdapter:
    """
    Custom logger adapter that provides structured logging with flexible parameters.

    This adapter allows for easy injection of contextual information and maintains
    compatibility with Loki's structured logging requirements.
    """

    def __init__(self, name: str):
        """
        Initialize logger adapter with component name.

        Args:
            name: Component name (e.g., "storage.sql", "transaction.service")
        """
        self.name = name
        self.logger = loguru_logger.bind(component=name)

    def _log(self, level: str, message: str, **kwargs) -> None:
        """
        Internal logging method with flexible parameter injection.

        Args:
            level: Log level (debug, info, warning, error, critical)
            message: Log message
            **kwargs: Additional parameters to include in structured log
        """
        # Extract standard parameters
        extra = kwargs.pop("extra", {})
        exc_info = kwargs.pop("exc_info", None)

        # Merge additional kwargs into extra
        extra.update(kwargs)

        # Add component name
        extra["component"] = self.name

        # Bind extra parameters to logger
        bound_logger = self.logger.bind(**extra)

        # Log with appropriate level
        if level == "debug":
            bound_logger.debug(message, exc_info=exc_info)
        elif level == "info":
            bound_logger.info(message, exc_info=exc_info)
        elif level == "warning":
            bound_logger.warning(message, exc_info=exc_info)
        elif level == "error":
            bound_logger.error(message, exc_info=exc_info)
        elif level == "critical":
            bound_logger.critical(message, exc_info=exc_info)

    def debug(self, message: str, **kwargs) -> None:
        """Log debug message with optional parameters."""
        self._log("debug", message, **kwargs)

    def info(self, message: str, **kwargs) -> None:
        """Log info message with optional parameters."""
        self._log("info", message, **kwargs)

    def warning(self, message: str, **kwargs) -> None:
        """Log warning message with optional parameters."""
        self._log("warning", message, **kwargs)

    def error(self, message: str, **kwargs) -> None:
        """Log error message with optional parameters."""
        self._log("error", message, **kwargs)

    def critical(self, message: str, **kwargs) -> None:
        """Log critical message with optional parameters."""
        self._log("critical", message, **kwargs)

    def exception(self, message: str, **kwargs) -> None:
        """Log exception with traceback."""
        kwargs["exc_info"] = True
        self._log("error", message, **kwargs)


def get_logger(name: str) -> LoggerAdapter:
    """
    Get a component-specific logger with structured logging capabilities.

    This function provides the main interface for getting loggers throughout
    the application. Each logger is bound to a component name and provides
    flexible parameter injection for structured logging.

    Args:
        name: Component name (e.g., "storage.sql", "transaction.service", "queue.worker")

    Returns:
        LoggerAdapter: Configured logger adapter with structured logging

    Example:
        >>> logger = get_logger("transaction.service")
        >>> logger.info("Processing transaction",
        ...              transaction_id="tx_123",
        ...              amount=1000.0,
        ...              event="transaction_start")
    """
    # Ensure logging is configured
    if not _logging_configured:
        try:
            # Lazy import to avoid circular dependencies
            from src.config import settings

            configure_logging(
                log_level=settings.get("default.logging.level", "INFO"),
                json_format=settings.get("default.logging.json_format", True),
            )
        except (ImportError, AttributeError):
            # Fallback to default configuration if settings unavailable
            configure_logging()

    return LoggerAdapter(name)


# Context management utilities
def set_correlation_id(correlation_id: str) -> None:
    """Set correlation ID for request tracking."""
    correlation_id_var.set(correlation_id)


def get_correlation_id() -> Optional[str]:
    """Get current correlation ID."""
    return correlation_id_var.get()


def set_request_id(request_id: str) -> None:
    """Set request ID for HTTP request tracking."""
    request_id_var.set(request_id)


def get_request_id() -> Optional[str]:
    """Get current request ID."""
    return request_id_var.get()


def set_user_id(user_id: str) -> None:
    """Set user ID for user action tracking."""
    user_id_var.set(user_id)


def get_user_id() -> Optional[str]:
    """Get current user ID."""
    return user_id_var.get()


def clear_context() -> None:
    """Clear all context variables."""
    correlation_id_var.set(None)
    request_id_var.set(None)
    user_id_var.set(None)


# Performance monitoring decorators
def log_performance(
    logger_name: Optional[str] = None, log_args: bool = False, log_result: bool = False
):
    """
    Decorator for logging function performance metrics.

    Args:
        logger_name: Custom logger name, defaults to module name
        log_args: Whether to log function arguments
        log_result: Whether to log function result

    Example:
        >>> @log_performance("transaction.service", log_args=True)
        ... async def process_transaction(transaction_id: str, amount: float):
        ...     # Function implementation
        ...     return result
    """

    def decorator(func):
        @wraps(func)
        async def async_wrapper(*args, **kwargs):
            logger = get_logger(logger_name or f"{func.__module__}.{func.__name__}")
            start_time = time.time()

            # Log function start
            log_data = {
                "event": "function_start",
                "function": func.__name__,
                "module": func.__module__,
            }

            if log_args:
                log_data["args"] = str(args)
                log_data["kwargs"] = str(kwargs)

            logger.debug("Function execution started", **log_data)

            try:
                result = await func(*args, **kwargs)
                execution_time = time.time() - start_time

                # Log successful completion
                success_data = {
                    "event": "function_success",
                    "function": func.__name__,
                    "execution_time_ms": round(execution_time * 1000, 2),
                }

                if log_result:
                    success_data["result"] = str(result)

                logger.info("Function executed successfully", **success_data)
                return result

            except Exception as e:
                execution_time = time.time() - start_time

                # Log error
                error_data = {
                    "event": "function_error",
                    "function": func.__name__,
                    "execution_time_ms": round(execution_time * 1000, 2),
                    "error_type": type(e).__name__,
                    "error_message": str(e),
                }

                logger.error("Function execution failed", **error_data)
                raise

        @wraps(func)
        def sync_wrapper(*args, **kwargs):
            logger = get_logger(logger_name or f"{func.__module__}.{func.__name__}")
            start_time = time.time()

            # Log function start
            log_data = {
                "event": "function_start",
                "function": func.__name__,
                "module": func.__module__,
            }

            if log_args:
                log_data["args"] = str(args)
                log_data["kwargs"] = str(kwargs)

            logger.debug("Function execution started", **log_data)

            try:
                result = func(*args, **kwargs)
                execution_time = time.time() - start_time

                # Log successful completion
                success_data = {
                    "event": "function_success",
                    "function": func.__name__,
                    "execution_time_ms": round(execution_time * 1000, 2),
                }

                if log_result:
                    success_data["result"] = str(result)

                logger.info("Function executed successfully", **success_data)
                return result

            except Exception as e:
                execution_time = time.time() - start_time

                # Log error
                error_data = {
                    "event": "function_error",
                    "function": func.__name__,
                    "execution_time_ms": round(execution_time * 1000, 2),
                    "error_type": type(e).__name__,
                    "error_message": str(e),
                }

                logger.error("Function execution failed", **error_data)
                raise

        # Return appropriate wrapper based on function type
        import asyncio

        if asyncio.iscoroutinefunction(func):
            return async_wrapper
        else:
            return sync_wrapper

    return decorator


def log_database_operation(operation_type: str):
    """
    Decorator specifically for logging database operations.

    Args:
        operation_type: Type of operation (SELECT, INSERT, UPDATE, DELETE)

    Example:
        >>> @log_database_operation("SELECT")
        ... async def get_transactions(db: AsyncSession, user_id: str):
        ...     return await db.execute(select(Transaction))
    """

    def decorator(func):
        @wraps(func)
        async def async_wrapper(*args, **kwargs):
            logger = get_logger("database.operation")
            start_time = time.time()

            logger.debug(
                "Database operation started",
                event="db_operation_start",
                operation_type=operation_type,
                function=func.__name__,
            )

            try:
                result = await func(*args, **kwargs)
                execution_time = time.time() - start_time

                logger.info(
                    "Database operation completed",
                    event="db_operation_success",
                    operation_type=operation_type,
                    function=func.__name__,
                    execution_time_ms=round(execution_time * 1000, 2),
                )
                return result

            except Exception as e:
                execution_time = time.time() - start_time

                logger.error(
                    "Database operation failed",
                    event="db_operation_error",
                    operation_type=operation_type,
                    function=func.__name__,
                    execution_time_ms=round(execution_time * 1000, 2),
                    error_type=type(e).__name__,
                    error_message=str(e),
                )
                raise

        @wraps(func)
        def sync_wrapper(*args, **kwargs):
            logger = get_logger("database.operation")
            start_time = time.time()

            logger.debug(
                "Database operation started",
                event="db_operation_start",
                operation_type=operation_type,
                function=func.__name__,
            )

            try:
                result = func(*args, **kwargs)
                execution_time = time.time() - start_time

                logger.info(
                    "Database operation completed",
                    event="db_operation_success",
                    operation_type=operation_type,
                    function=func.__name__,
                    execution_time_ms=round(execution_time * 1000, 2),
                )
                return result

            except Exception as e:
                execution_time = time.time() - start_time

                logger.error(
                    "Database operation failed",
                    event="db_operation_error",
                    operation_type=operation_type,
                    function=func.__name__,
                    execution_time_ms=round(execution_time * 1000, 2),
                    error_type=type(e).__name__,
                    error_message=str(e),
                )
                raise

        # Return appropriate wrapper based on function type
        import asyncio

        if asyncio.iscoroutinefunction(func):
            return async_wrapper
        else:
            return sync_wrapper

    return decorator


# Initialize logging on module import
def init_logging() -> None:
    """Initialize logging configuration from settings."""
    try:
        from src.config import settings

        configure_logging(
            log_level=settings.get("logging.level", "INFO"),
            json_format=settings.get("logging.json_format", True),
            enable_console=settings.get("logging.enable_console", True),
            enable_file=settings.get("logging.enable_file", False),
            file_path=settings.get("logging.file_path", "logs/findar.log"),
        )
    except ImportError:
        # Fallback configuration if settings not available
        configure_logging()<|MERGE_RESOLUTION|>--- conflicted
+++ resolved
@@ -57,73 +57,6 @@
     # JSON formatter for structured logging
     def json_formatter(record) -> str:
         """Custom JSON formatter for Loki compatibility."""
-<<<<<<< HEAD
-        try:
-            # Base log entry
-            log_entry = {
-                "timestamp": record["time"].isoformat() if "time" in record else None,
-                "level": record["level"].name if "level" in record else "UNKNOWN",
-                "message": record["message"] if "message" in record else "",
-                "module": record["name"] if "name" in record else "",
-                "function": record["function"] if "function" in record else "",
-                "line": record["line"] if "line" in record else 0,
-                "process_id": record["process"].id if "process" in record else None,
-                "thread_id": record["thread"].id if "thread" in record else None,
-            }
-            
-            # Add context variables if available
-            if correlation_id_var.get():
-                log_entry["correlation_id"] = correlation_id_var.get()
-            if request_id_var.get():
-                log_entry["request_id"] = request_id_var.get()
-            if user_id_var.get():
-                log_entry["user_id"] = user_id_var.get()
-            
-            # Add extra fields from record
-            if "extra" in record and record["extra"]:
-                for key, value in record["extra"].items():
-                    if key not in log_entry:  # Don't override base fields
-                        log_entry[key] = value
-            
-            # Add exception info if present
-            if record.get("exception"):
-                log_entry["exception"] = {
-                    "type": record["exception"].type.__name__ if record["exception"].type else None,
-                    "value": str(record["exception"].value) if record["exception"].value else None,
-                }
-            
-            return json.dumps(log_entry, ensure_ascii=False, default=str)
-        except Exception as e:
-            # Fallback formatting if JSON fails
-            return json.dumps({"error": "Failed to format log", "message": str(e)}, ensure_ascii=False)
-    
-    # Simple text formatter for development
-    def text_formatter(record) -> str:
-        """Simple text formatter for console output."""
-        try:
-            timestamp = record["time"].strftime("%Y-%m-%d %H:%M:%S") if "time" in record else "UNKNOWN"
-            level = record["level"].name if "level" in record else "UNKNOWN"
-            module = record["name"] if "name" in record else "UNKNOWN"
-            message = record["message"] if "message" in record else ""
-            
-            # Add correlation ID if available
-            correlation = f" [{correlation_id_var.get()}]" if correlation_id_var.get() else ""
-            
-            # Add extra fields
-            extra_str = ""
-            if "extra" in record and record["extra"]:
-                extra_items = []
-                for key, value in record["extra"].items():
-                    if key not in ["correlation_id", "request_id", "user_id"]:  # Skip context vars
-                        extra_items.append(f"{key}={value}")
-                if extra_items:
-                    extra_str = f" | {', '.join(extra_items)}"
-            
-            return f"{timestamp} | {level:8} | {module:20} | {message}{correlation}{extra_str}\n"
-        except Exception as e:
-            return f"ERROR formatting log: {str(e)}\n"
-    
-=======
         # Base log entry
         log_entry = {
             "timestamp": record["time"].isoformat(),
@@ -135,7 +68,7 @@
             "process_id": record["process"].id,
             "thread_id": record["thread"].id,
         }
-
+        
         # Add context variables if available
         if correlation_id_var.get():
             log_entry["correlation_id"] = correlation_id_var.get()
@@ -143,27 +76,21 @@
             log_entry["request_id"] = request_id_var.get()
         if user_id_var.get():
             log_entry["user_id"] = user_id_var.get()
-
+        
         # Add extra fields from record
         if record.get("extra"):
             log_entry.update(record["extra"])
-
+        
         # Add exception info if present
         if record.get("exception"):
             log_entry["exception"] = {
-                "type": record["exception"].type.__name__
-                if record["exception"].type
-                else None,
-                "value": str(record["exception"].value)
-                if record["exception"].value
-                else None,
-                "traceback": record["exception"].traceback
-                if record["exception"].traceback
-                else None,
+                "type": record["exception"].type.__name__ if record["exception"].type else None,
+                "value": str(record["exception"].value) if record["exception"].value else None,
+                "traceback": record["exception"].traceback if record["exception"].traceback else None
             }
-
+        
         return json.dumps(log_entry, ensure_ascii=False)
-
+    
     # Simple text formatter for development
     def text_formatter(record) -> str:
         """Simple text formatter for console output."""
@@ -171,29 +98,22 @@
         level = record["level"].name
         module = record["name"]
         message = record["message"]
-
+        
         # Add correlation ID if available
-        correlation = (
-            f" [{correlation_id_var.get()}]" if correlation_id_var.get() else ""
-        )
-
+        correlation = f" [{correlation_id_var.get()}]" if correlation_id_var.get() else ""
+        
         # Add extra fields
         extra_str = ""
         if record.get("extra"):
             extra_items = []
             for key, value in record["extra"].items():
-                if key not in [
-                    "correlation_id",
-                    "request_id",
-                    "user_id",
-                ]:  # Skip context vars
+                if key not in ["correlation_id", "request_id", "user_id"]:  # Skip context vars
                     extra_items.append(f"{key}={value}")
             if extra_items:
                 extra_str = f" | {', '.join(extra_items)}"
-
+        
         return f"{timestamp} | {level:8} | {module:20} | {message}{correlation}{extra_str}\n"
-
->>>>>>> ff3e5e6a
+    
     # Configure console handler
     if enable_console:
         formatter = json_formatter if json_format else text_formatter
