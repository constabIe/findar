"""
SQLModel database models for the rule engine module.

Contains the main database models for rules, transactions, and related entities
used in the fraud detection system.
"""

from datetime import datetime
from typing import Any, Dict, Optional
from uuid import UUID, uuid4

from sqlmodel import JSON, Field, SQLModel

from .enums import RuleType, TransactionStatus, TransactionType


class Transaction(SQLModel, table=True):
    """
    Basic transaction model for rule engine evaluation.

    This model represents financial transactions that will be evaluated
    against fraud detection rules. It will be enhanced later with additional
    fields and relationships.
    """

    __tablename__ = "transactions"  # type: ignore

    id: UUID = Field(default_factory=uuid4, primary_key=True)
    amount: float = Field(description="Transaction amount")
    from_account: str = Field(description="Source account identifier")
    to_account: str = Field(description="Destination account identifier")
    timestamp: datetime = Field(
        default_factory=datetime.utcnow, description="Transaction timestamp"
    )
    type: TransactionType = Field(description="Type of transaction")
    correlation_id: str = Field(description="Request correlation ID for tracking")
    status: TransactionStatus = Field(
        default=TransactionStatus.QUEUED, description="Transaction processing status"
    )

    # Additional fields for rule evaluation
    currency: str = Field(default="USD", description="Transaction currency")
    description: Optional[str] = Field(
        default=None, description="Transaction description"
    )
    merchant_id: Optional[str] = Field(
        default=None, description="Merchant identifier for payments"
    )
    # merchant_type: Optional[str] = Field(default=None, description="Type/category of merchant")
    location: Optional[str] = Field(default=None, description="Transaction location")
    device_id: Optional[str] = Field(
        default=None, description="Device used for transaction"
    )
    ip_address: Optional[str] = Field(
        default=None, description="IP address of transaction origin"
    )

    # Metadata for rule engine
    created_at: datetime = Field(
        default_factory=datetime.utcnow, description="Record creation timestamp"
    )
    updated_at: datetime = Field(
        default_factory=datetime.utcnow, description="Record update timestamp"
    )


class Rule(SQLModel, table=True):
    """
    Fraud detection rule model.

    Represents configurable rules for detecting suspicious transactions.
    Supports multiple rule types with flexible parameter configuration.
    """
<<<<<<< HEAD
    __tablename__ = "rules" # type: ignore

    id: UUID = Field(primary_key=True, description="Rule unique identifier", default_factory=uuid4)
=======

    __tablename__ = "rules"  # type: ignore

    id: int = Field(primary_key=True, description="Rule unique identifier")
>>>>>>> ff3e5e6a
    name: str = Field(unique=True, description="Rule name")
    type: RuleType = Field(description="Rule type (threshold/pattern/composite/ml)")
    params: Dict[str, Any] = Field(sa_type=JSON, description="Rule-specific parameters")
    enabled: bool = Field(default=True, description="Whether rule is active")
    priority: int = Field(
        default=0, description="Rule execution priority (higher = first)"
    )
    critical: bool = Field(
        default=False, description="Critical rule for short-circuiting"
    )
    description: Optional[str] = Field(default=None, description="Rule description")

    # Metadata and tracking
    created_by: Optional[str] = Field(default=None, description="Rule creator")

    # Timestamps
    created_at: datetime = Field(
        default_factory=datetime.utcnow, description="Rule creation timestamp"
    )
    updated_at: datetime = Field(
        default_factory=datetime.utcnow, description="Rule update timestamp"
    )

    # Performance tracking
    execution_count: int = Field(
        default=0, description="Number of times rule was executed"
    )
    match_count: int = Field(default=0, description="Number of times rule matched")
    last_executed_at: Optional[datetime] = Field(
        default=None, description="Last execution timestamp"
    )
    average_execution_time_ms: Optional[float] = Field(
        default=None, description="Average execution time in milliseconds"
    )


class RuleExecution(SQLModel, table=True):
    """
    Rule execution audit log.

    Tracks individual rule executions for monitoring, debugging, and compliance.
    """

    __tablename__ = "rule_executions"  # type: ignore

    id: UUID = Field(default_factory=uuid4, primary_key=True)
<<<<<<< HEAD
    rule_id: UUID = Field(foreign_key="rules.id", description="Executed rule ID")
    transaction_id: UUID = Field(foreign_key="transactions.id", description="Evaluated transaction ID")
=======
    rule_id: int = Field(foreign_key="rules.id", description="Executed rule ID")
    transaction_id: UUID = Field(
        foreign_key="transactions.id", description="Evaluated transaction ID"
    )
>>>>>>> ff3e5e6a
    correlation_id: str = Field(description="Request correlation ID")

    # Execution results
    matched: bool = Field(description="Whether rule matched")
    confidence_score: Optional[float] = Field(
        default=None, description="Confidence score (0.0-1.0)"
    )
    execution_time_ms: float = Field(description="Execution time in milliseconds")

    # Context and debugging
    context: Dict[str, Any] = Field(
        default_factory=dict, sa_type=JSON, description="Rule execution context"
    )
    error_message: Optional[str] = Field(
        default=None, description="Error message if execution failed"
    )

    # Timestamps
    executed_at: datetime = Field(
        default_factory=datetime.utcnow, description="Execution timestamp"
    )


class RuleCache(SQLModel, table=True):
    """
    Cache metadata for rules stored in Redis.

    Tracks which rules are cached in Redis for hot reload functionality.
    """
<<<<<<< HEAD
    __tablename__ = "rule_cache" # type: ignore
    
    id: UUID = Field(default_factory=uuid4, primary_key=True)
    rule_id: UUID = Field(foreign_key="rules.id", unique=True, description="Cached rule ID")
=======

    __tablename__ = "rule_cache"  # type: ignore

    id: int = Field(primary_key=True)
    rule_id: int = Field(
        foreign_key="rules.id", unique=True, description="Cached rule ID"
    )
>>>>>>> ff3e5e6a
    cache_key: str = Field(description="Redis cache key")
    cached_at: datetime = Field(
        default_factory=datetime.utcnow, description="Cache timestamp"
    )
    expires_at: Optional[datetime] = Field(
        default=None, description="Cache expiration timestamp"
    )
    cache_version: str = Field(description="Version of cached rule")

    # Cache statistics
    hit_count: int = Field(default=0, description="Number of cache hits")
    last_accessed_at: Optional[datetime] = Field(
        default=None, description="Last cache access timestamp"
    )<|MERGE_RESOLUTION|>--- conflicted
+++ resolved
@@ -71,16 +71,9 @@
     Represents configurable rules for detecting suspicious transactions.
     Supports multiple rule types with flexible parameter configuration.
     """
-<<<<<<< HEAD
     __tablename__ = "rules" # type: ignore
 
     id: UUID = Field(primary_key=True, description="Rule unique identifier", default_factory=uuid4)
-=======
-
-    __tablename__ = "rules"  # type: ignore
-
-    id: int = Field(primary_key=True, description="Rule unique identifier")
->>>>>>> ff3e5e6a
     name: str = Field(unique=True, description="Rule name")
     type: RuleType = Field(description="Rule type (threshold/pattern/composite/ml)")
     params: Dict[str, Any] = Field(sa_type=JSON, description="Rule-specific parameters")
@@ -127,15 +120,8 @@
     __tablename__ = "rule_executions"  # type: ignore
 
     id: UUID = Field(default_factory=uuid4, primary_key=True)
-<<<<<<< HEAD
     rule_id: UUID = Field(foreign_key="rules.id", description="Executed rule ID")
     transaction_id: UUID = Field(foreign_key="transactions.id", description="Evaluated transaction ID")
-=======
-    rule_id: int = Field(foreign_key="rules.id", description="Executed rule ID")
-    transaction_id: UUID = Field(
-        foreign_key="transactions.id", description="Evaluated transaction ID"
-    )
->>>>>>> ff3e5e6a
     correlation_id: str = Field(description="Request correlation ID")
 
     # Execution results
@@ -165,20 +151,10 @@
 
     Tracks which rules are cached in Redis for hot reload functionality.
     """
-<<<<<<< HEAD
     __tablename__ = "rule_cache" # type: ignore
     
     id: UUID = Field(default_factory=uuid4, primary_key=True)
     rule_id: UUID = Field(foreign_key="rules.id", unique=True, description="Cached rule ID")
-=======
-
-    __tablename__ = "rule_cache"  # type: ignore
-
-    id: int = Field(primary_key=True)
-    rule_id: int = Field(
-        foreign_key="rules.id", unique=True, description="Cached rule ID"
-    )
->>>>>>> ff3e5e6a
     cache_key: str = Field(description="Redis cache key")
     cached_at: datetime = Field(
         default_factory=datetime.utcnow, description="Cache timestamp"
