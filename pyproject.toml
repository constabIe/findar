[project]
name = "findar"
version = "0.1.0"
description = "Add your description here"
readme = "README.md"
requires-python = ">=3.12"
dependencies = [
    "alembic>=1.17.0",
    "asyncpg>=0.30.0",
<<<<<<< HEAD
    "celery[redis]>=5.5.2",
=======
    "celery>=5.4.0",
>>>>>>> bf1c6b26
    "dynaconf>=3.2.12",
    "fastapi[standard]>=0.119.0",
    "flower>=2.0.1",
    "greenlet>=3.2.4",
    "loguru>=0.7.3",
    "prometheus-client>=0.21.0",
    "psycopg2-binary>=2.9.11",
    "pytest>=8.4.2",
    "pytest-asyncio>=1.2.0",
<<<<<<< HEAD
    "redis>=5.2.1",
=======
    "redis>=6.4.0",
    "requests>=2.32.5",
>>>>>>> bf1c6b26
    "ruff>=0.14.1",
    "sqlalchemy[asyncio]>=2.0.0",
    "sqlmodel>=0.0.27",
    "kombu>=5.5.3",
]<|MERGE_RESOLUTION|>--- conflicted
+++ resolved
@@ -7,26 +7,18 @@
 dependencies = [
     "alembic>=1.17.0",
     "asyncpg>=0.30.0",
-<<<<<<< HEAD
     "celery[redis]>=5.5.2",
-=======
-    "celery>=5.4.0",
->>>>>>> bf1c6b26
     "dynaconf>=3.2.12",
     "fastapi[standard]>=0.119.0",
     "flower>=2.0.1",
     "greenlet>=3.2.4",
     "loguru>=0.7.3",
     "prometheus-client>=0.21.0",
+    "prometheus-client>=0.21.0",
     "psycopg2-binary>=2.9.11",
     "pytest>=8.4.2",
     "pytest-asyncio>=1.2.0",
-<<<<<<< HEAD
     "redis>=5.2.1",
-=======
-    "redis>=6.4.0",
-    "requests>=2.32.5",
->>>>>>> bf1c6b26
     "ruff>=0.14.1",
     "sqlalchemy[asyncio]>=2.0.0",
     "sqlmodel>=0.0.27",
