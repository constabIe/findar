[project]
name = "findar"
version = "0.1.0"
description = "Add your description here"
readme = "README.md"
requires-python = ">=3.13"
dependencies = [
    "alembic>=1.17.0",
    "asyncpg>=0.30.0",
    "celery>=5.4.0",
    "dynaconf>=3.2.12",
    "fastapi[standard]>=0.119.0",
    "greenlet>=3.2.4",
    "loguru>=0.7.3",
<<<<<<< HEAD
    "prometheus-client>=0.21.0",
=======
    "psycopg2-binary>=2.9.11",
>>>>>>> f2a7c7d9
    "pytest>=8.4.2",
    "pytest-asyncio>=1.2.0",
    "redis>=6.4.0",
    "requests>=2.32.5",
    "ruff>=0.14.1",
    "sqlmodel>=0.0.27",
]<|MERGE_RESOLUTION|>--- conflicted
+++ resolved
@@ -12,11 +12,8 @@
     "fastapi[standard]>=0.119.0",
     "greenlet>=3.2.4",
     "loguru>=0.7.3",
-<<<<<<< HEAD
     "prometheus-client>=0.21.0",
-=======
     "psycopg2-binary>=2.9.11",
->>>>>>> f2a7c7d9
     "pytest>=8.4.2",
     "pytest-asyncio>=1.2.0",
     "redis>=6.4.0",
